package com.github.oskin1.factnet.network

import java.net.InetSocketAddress

import akka.actor.{Actor, ActorLogging, ActorRef, Props}
import akka.io.Tcp._
import akka.io.{IO, Tcp}
import akka.util.WallClock.AlwaysIncreasingClock.currentTimeMillis
import com.github.oskin1.factnet.config.NetworkConfig
import com.github.oskin1.factnet.domain.Tag
import com.github.oskin1.factnet.network.NetworkController._
import com.github.oskin1.factnet.network.RemotePeerHandler.SendHandshake
import com.github.oskin1.factnet.network.domain.RequestId
import com.github.oskin1.factnet.services.FactsService.{Add, Get, SearchResult}
import scorex.util.encode.Base16

import scala.collection.mutable
import scala.util.Random

final class NetworkController(
  config: NetworkConfig,
  factsServiceRef: ActorRef
) extends Actor
  with ActorLogging {

  import context.system

  private val tcpManager = IO(Tcp)

  private var connections     = PeerStore.empty(config.maxConnections)
  private var handlers        = Map.empty[InetSocketAddress, ActorRef]
  private var pendingRequests = Map.empty[RequestId, Option[InetSocketAddress]]

  override def preStart(): Unit =
    tcpManager ! Bind(self, config.bindAddress)

  def receive: Receive = binding

  private def binding: Receive = {
    case Bound(localAddress) =>
      log.info(s"Bound to [$localAddress]")
    // 1. Bootstrap
    // todo
    case CommandFailed(_: Bind) =>
      log.error(s"Failed to bind to [${config.bindAddress}]")
      context stop self
      sys.exit(1)
  }

  private def working: Receive =
    commands orElse remoteConnections orElse search orElse logUnhandled

  private def logUnhandled: Receive = {
    case m =>
      log.info(s"Got unhandled message $m")
  }

  private def commands: Receive = {
    case ConnectTo(remoteAddress) =>
    // Connect to the desired address unless the connection to it already exists
    // todo
  }

  private def remoteConnections: Receive = {
    case Connected(remoteAddress, localAddress) =>
      log.info(s"Successfully connected to [$localAddress -> $remoteAddress]")
    // 1. try adding new connection to the peers pool
    // 2. update peers pool
    // 3. spawn a new connection handler
    // 4. send handshake to the peer
    // todo
    case cf @ CommandFailed(Connect(remoteAddress, _, _, _, _)) =>
      log.warning(s"Failed to connect to [$remoteAddress]. ${cf.cause.map(_.getMessage).getOrElse("?")}")
    // 1. drop failed connection
    case ConnectionLost(remoteAddress) =>
    // 1. remove corresponding handler from the registry
    // 2. drop lost connection
    // todo
    case MessageFrom(remoteAddress, message, seenAt) =>
    // 1. update timestamp `remoteAddress` was last seen
    // 2. handle concrete message
    // todo
    case Handshaked(remoteAddress, ts) =>
      log.info(s"A connection to [$remoteAddress] confirmed")
    // 1. confirm connection to `remoteAddress`
    // 2. register a handler for a confirmed connection
    // 3. discover more peers if needed
    // todo
  }

  private def search: Receive = {
    case SearchResult(facts, Some(requestId)) =>
<<<<<<< HEAD
      // Handle result of local lookup
      if (facts.nonEmpty) {
        // 1. Find a corresponding requester address in the registry
        pendingRequests.get(requestId) match {
          case Some(Some(requesterAddress)) =>
            // 2. Find a corresponding handler
            handlers.get(requesterAddress) match {
              case Some(handlerRef) =>
                // 3. Send result to the remote peer
                handlerRef ! Facts(requestId, facts)
              case None =>
                log.warning(s"Handler for [$requesterAddress] not found")
            }
          case _ =>
        }
      }
=======
    // Handle result of local lookup
    // 1. Find a corresponding requester address in the registry
    // 2. Find a corresponding handler
    // 3. Send result to the remote peer
    // todo
>>>>>>> 2c2a7f88
    case SearchFor(tags) =>
    // Handle local search request
    // 1. Generate request ID
    // 2. Register local search request
    // 3. Broadcast search request to all known peers
    // todo
    case ListConnections =>
      sender() ! Connections(connections.getAll)
  }

  /** Connect to given `peers`.
    */
  private def connectTo(peers: List[InetSocketAddress]): Unit = ??? // todo

  /** Broadcast a given `message` to a given `peers`.
    */
<<<<<<< HEAD
  private def broadcastTo(peers: List[InetSocketAddress], message: NetworkMessage): Unit = {
    var collectedHandlers = Array.empty[ActorRef]
    peers.foreach { peer =>
      handlers.get(peer) match {
        case Some(handlerRef) => collectedHandlers = collectedHandlers.appended(handlerRef)
        case None             => log.warning(s"Handler for [$peer] not found")
      }
    }
    collectedHandlers.foreach { handlerRef =>
      handlerRef ! message
    }
  }
=======
  private def broadcastTo(peers: List[InetSocketAddress], message: NetworkMessage): Unit = ??? // todo
>>>>>>> 2c2a7f88

  /** Handle specific network messages.
    */
  private def handle(message: NetworkMessage, senderAddress: InetSocketAddress, senderRef: ActorRef): Unit =
    message match {
      case GetPeers(maxElems) =>
      // Handle peers request
      // 1. Acquire as much peers from local storage as requested (excluding requester address)
      // 2. Send peers to the requester
      // todo
      case Peers(addresses) =>
      // Handle peers response
      // 1. Select peers we haven't seen before
      // 2. Connect to new peers
      // todo
      case req @ GetFacts(requestId, tags, ttl, _) =>
      // Handle search request
      // 1. Perform local lookup
      // 2. Register request in order to pass results back to the correct requester
      // 3. Decrement request TTL
      // 4. Broadcast request to all connections except for the one this request came from (unless request is expired).
      // todo
      case res @ Facts(requestId, facts) =>
<<<<<<< HEAD
        // Handle search result
        // 1. Try to acquire requester address form the registry
        pendingRequests.get(requestId) match {
          case Some(Some(requesterAddress)) =>
            // 2a. In case requester address is present find the corresponding handler
            handlers.get(requesterAddress) match {
              case Some(handlerRef) =>
                // 3a. Send search result to the requester
                handlerRef ! res
              case None =>
                log.warning(s"Handler for [$requesterAddress] not found")
            }
          case Some(None) =>
            // 2b. In case requester address is None save the result to local store
            factsServiceRef ! Add(facts)
          case None =>
            log.warning(s"Got an undesired search result from [$senderAddress]")
        }
=======
      // Handle search result
      // 1. Try to acquire requester address form the registry
      // 2a. In case requester address is present find the corresponding handler
      // 3a. Send search result to the requester
      // 2b. In case requester address is None save the result to local store
      // todo
>>>>>>> 2c2a7f88
      case message =>
        log.warning(s"Got an unexpected message [$message] from [$senderAddress]")
    }
}

object NetworkController {

  final case class ConnectTo(remoteAddress: InetSocketAddress)
  final case class ConnectionLost(remoteAddress: InetSocketAddress)
  final case class Handshaked(remoteAddress: InetSocketAddress, ts: Long)
  final case class MessageFrom(remoteAddress: InetSocketAddress, message: NetworkMessage, ts: Long)
  final case class SearchFor(tags: List[Tag])
  case object ListConnections
  final case class Connections(peers: List[InetSocketAddress])

  def props(config: NetworkConfig, factsServiceRef: ActorRef): Props =
    Props(new NetworkController(config, factsServiceRef))
}<|MERGE_RESOLUTION|>--- conflicted
+++ resolved
@@ -90,30 +90,11 @@
 
   private def search: Receive = {
     case SearchResult(facts, Some(requestId)) =>
-<<<<<<< HEAD
-      // Handle result of local lookup
-      if (facts.nonEmpty) {
-        // 1. Find a corresponding requester address in the registry
-        pendingRequests.get(requestId) match {
-          case Some(Some(requesterAddress)) =>
-            // 2. Find a corresponding handler
-            handlers.get(requesterAddress) match {
-              case Some(handlerRef) =>
-                // 3. Send result to the remote peer
-                handlerRef ! Facts(requestId, facts)
-              case None =>
-                log.warning(s"Handler for [$requesterAddress] not found")
-            }
-          case _ =>
-        }
-      }
-=======
     // Handle result of local lookup
     // 1. Find a corresponding requester address in the registry
     // 2. Find a corresponding handler
     // 3. Send result to the remote peer
     // todo
->>>>>>> 2c2a7f88
     case SearchFor(tags) =>
     // Handle local search request
     // 1. Generate request ID
@@ -130,22 +111,7 @@
 
   /** Broadcast a given `message` to a given `peers`.
     */
-<<<<<<< HEAD
-  private def broadcastTo(peers: List[InetSocketAddress], message: NetworkMessage): Unit = {
-    var collectedHandlers = Array.empty[ActorRef]
-    peers.foreach { peer =>
-      handlers.get(peer) match {
-        case Some(handlerRef) => collectedHandlers = collectedHandlers.appended(handlerRef)
-        case None             => log.warning(s"Handler for [$peer] not found")
-      }
-    }
-    collectedHandlers.foreach { handlerRef =>
-      handlerRef ! message
-    }
-  }
-=======
   private def broadcastTo(peers: List[InetSocketAddress], message: NetworkMessage): Unit = ??? // todo
->>>>>>> 2c2a7f88
 
   /** Handle specific network messages.
     */
@@ -169,33 +135,12 @@
       // 4. Broadcast request to all connections except for the one this request came from (unless request is expired).
       // todo
       case res @ Facts(requestId, facts) =>
-<<<<<<< HEAD
-        // Handle search result
-        // 1. Try to acquire requester address form the registry
-        pendingRequests.get(requestId) match {
-          case Some(Some(requesterAddress)) =>
-            // 2a. In case requester address is present find the corresponding handler
-            handlers.get(requesterAddress) match {
-              case Some(handlerRef) =>
-                // 3a. Send search result to the requester
-                handlerRef ! res
-              case None =>
-                log.warning(s"Handler for [$requesterAddress] not found")
-            }
-          case Some(None) =>
-            // 2b. In case requester address is None save the result to local store
-            factsServiceRef ! Add(facts)
-          case None =>
-            log.warning(s"Got an undesired search result from [$senderAddress]")
-        }
-=======
       // Handle search result
       // 1. Try to acquire requester address form the registry
       // 2a. In case requester address is present find the corresponding handler
       // 3a. Send search result to the requester
       // 2b. In case requester address is None save the result to local store
       // todo
->>>>>>> 2c2a7f88
       case message =>
         log.warning(s"Got an unexpected message [$message] from [$senderAddress]")
     }
